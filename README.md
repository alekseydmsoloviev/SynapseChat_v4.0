# SynapseChat API и административная панель


Проект содержит два FastAPI-приложения:

* **Публичный API** – обслуживает чаты и историю сообщений.
* **Админ-панель** – управление пользователями, конфигурацией и моделями Ollama.


Файл логов задаётся переменной окружения `LOG_PATH` (по умолчанию `app.log`). Он
создаётся при запуске сервера и удаляется при завершении.

## Запуск

Рекомендуется использовать скрипт `cli.py`. При первом запуске он предложит
создать администратора и задать порты. По умолчанию API работает на `PORT=8000`,
админ-панель – на `ADMIN_PORT=8080`.

```
python cli.py
```

После старта админ-панель доступна по адресу
`http://localhost:<ADMIN_PORT>/admin` и автоматически запустит публичный API.

## Аутентификация

Все эндпоинты (кроме `/ping`) требуют HTTP Basic авторизации. Административные
маршруты `/admin/api/...` и WebSocket `/admin/ws` доступны только пользователям с
флагом `is_admin=True`.

## Публичный API

Базовый URL: `http://<host>:<PORT>`

### GET `/ping`
Проверка доступности сервиса. Возвращает
```json
{ "message": "pong", "user": "<username>" }
```

### POST `/chat/{session_id}`
Отправить сообщение в модель внутри указанной сессии. Если сессия отсутствует,
она создаётся автоматически.

Запрос:
```json
{ "model": "llama2", "prompt": "Привет!" }
```
Ответ:
```json
{ "response": "<ответ модели>" }
```

### GET `/history/sessions`
Список чатов пользователя.
```json
[
  { "session_id": "abcd", "created_at": "2024-03-01T12:34:56Z" }
]
```

### GET `/history/{session_id}`
Сообщения выбранной сессии.
```json
[
  {
    "role": "user",
    "model": "llama2",
    "content": "Привет",
    "timestamp": "2024-03-01T12:35:00Z"
  },
  {
    "role": "assistant",
    "model": "llama2",
    "content": "Здравствуйте",
    "timestamp": "2024-03-01T12:35:01Z"
  }
]
```

### DELETE `/history/{session_id}`
Удалить сессию и все её сообщения.

### GET `/limits`
Текущий дневной лимит запросов пользователя.
```json
{ "daily_limit": 100, "used": 5, "remaining": 95 }
```

## Административный API

Базовый URL: `http://<host>:<ADMIN_PORT>/admin/api`

### Пользователи
* `GET /users` – список пользователей.
* `POST /users` – создать или обновить пользователя.
  ```json
  { "username": "u", "password": "p", "daily_limit": 1000 }
  ```
* `DELETE /users/{username}` – удалить обычного пользователя.
* `GET /users/{username}` – подробная информация о пользователе.

### Конфигурация
* `GET /config` – текущее значение порта API и дневного лимита.
* `POST /config` – обновить порт и лимит.
  ```json
  { "port": "8000", "daily_limit": "1000" }
  ```

### Модели
* `GET /models` – установленные модели.
* `GET /models/available` – модели, доступные для установки.
* `GET /models/{name}/variants` – все варианты конкретной модели.
* `POST /models/{name}/install` – установить модель.
* `DELETE /models/{name}` – удалить модель.

### Сессии
* `GET /sessions` – список чатов с количеством сообщений.
* `GET /sessions/{id}` – полный состав сообщений указанного чата.

### Управление сервером
* `POST /restart` – перезапуск публичного API.
* `GET /status` – порт API, состояние процесса и число сессий.
* `GET /logs` – последние строки лог-файла (параметр `lines`).
* `GET /usage` – суммарное число запросов по пользователям.

## WebSocket `/admin/ws`

WebSocket требует тех же учётных данных администратора. Авторизацию можно
передать через заголовок `Authorization: Basic` либо через параметры запроса
`username` и `password`.

После подключения каждые пять секунд сервер отправляет сообщение с текущими показателями.
<<<<<<< HEAD
Поле `network` показывает средний трафик за последние пять секунд в мегабитах в секунду и округляется до сотых:
=======

Поле `network` показывает средний трафик за последние пять секунд в мегабитах в секунду и округляется до сотых:

>>>>>>> b4ae3e97
```json
{
  "type": "metrics",
  "cpu": 12.3,
  "memory": 45.6,
  "network": 1.2,
  "disk": 80.0,
  "day_total": 5,
  "total": 42,
  "users": ["admin", "user1"],
  "models": ["llama2", "gemma"],
  "port": "9000"
}
```
Помимо этих сообщений сервер отправляет строки прогресса установки моделей в виде `{"type": "progress", "data": "..."}`.

Во время установки моделей дополнительно передаются строки прогресса:
```json
{ "type": "progress", "data": "Downloading… 40% (20s left)" }
```
Эти строки также сохраняются в лог-файл.

## Пример подключения к WebSocket

```
AUTH=$(printf 'admin:password' | base64)
websocat -H "Authorization: Basic $AUTH" ws://localhost:8080/admin/ws
```<|MERGE_RESOLUTION|>--- conflicted
+++ resolved
@@ -132,13 +132,9 @@
 `username` и `password`.
 
 После подключения каждые пять секунд сервер отправляет сообщение с текущими показателями.
-<<<<<<< HEAD
-Поле `network` показывает средний трафик за последние пять секунд в мегабитах в секунду и округляется до сотых:
-=======
 
 Поле `network` показывает средний трафик за последние пять секунд в мегабитах в секунду и округляется до сотых:
 
->>>>>>> b4ae3e97
 ```json
 {
   "type": "metrics",
