--- conflicted
+++ resolved
@@ -30,11 +30,7 @@
     list_model_variants,
     install_model,
 )
-<<<<<<< HEAD
-=======
-from app.utils.db_snapshot import collect_snapshot, collect_chat_messages
-from app.utils.usage import query_usage
->>>>>>> 6c7d2ce7
+
 
 router = APIRouter()
 templates = Jinja2Templates(directory="templates")
@@ -79,15 +75,8 @@
 @router.on_event("startup")
 def start_api_server():
     """Запуск API-процесса при старте админ-приложения."""
-<<<<<<< HEAD
     global api_process, event_loop
     event_loop = asyncio.get_event_loop()
-=======
-
-    global api_process, event_loop
-    event_loop = asyncio.get_event_loop()
-
->>>>>>> 6c7d2ce7
     # Создаём файл логов, если его ещё нет
     try:
         open(LOG_PATH, "a").close()
@@ -390,10 +379,6 @@
 @router.post("/admin/api/models/{name}/install")
 def api_install_model(name: str, admin: str = Depends(get_current_admin)):
     """Install a model from the registry."""
-<<<<<<< HEAD
-=======
-
->>>>>>> 6c7d2ce7
     def _progress(line: str) -> None:
         try:
             with open(LOG_PATH, "a", encoding="utf-8") as f:
@@ -405,10 +390,6 @@
 
     try:
         install_model(name, progress_callback=_progress)
-<<<<<<< HEAD
-=======
-
->>>>>>> 6c7d2ce7
         return JSONResponse({"message": f"Model '{name}' installed."})
     except Exception as e:
         raise HTTPException(status_code=500, detail=str(e))
@@ -590,24 +571,5 @@
             os.remove(LOG_PATH)
         except Exception:
             pass
-<<<<<<< HEAD
-=======
-
-
-@router.on_event("shutdown")
-def cleanup_on_shutdown():
-    """Terminate API process and remove log file."""
-    global api_process
-    if api_process and api_process.poll() is None:
-        try:
-            api_process.terminate()
-            api_process.wait(timeout=5)
-        except Exception:
-            pass
-        api_process = None
-    if os.path.exists(LOG_PATH):
-        try:
-            os.remove(LOG_PATH)
-        except Exception:
-            pass
->>>>>>> 6c7d2ce7
+
+
