import os
import sys
import subprocess
import secrets
import base64
import asyncio
import psutil
from typing import Optional, Set

from fastapi import APIRouter, Request, Depends, Form, status, HTTPException, WebSocket, WebSocketDisconnect
from fastapi.responses import (
    RedirectResponse,
    HTMLResponse,
    JSONResponse,
    PlainTextResponse,
)
from fastapi.templating import Jinja2Templates
from fastapi.security import HTTPBasic, HTTPBasicCredentials
from dotenv import load_dotenv, dotenv_values, set_key
from sqlalchemy import func
from sqlalchemy.orm import Session
from datetime import date

<<<<<<< HEAD
from app.utils.db_snapshot import collect_overview, collect_chat_summary
=======
from app.utils.db_snapshot import collect_snapshot
>>>>>>> 122cc945
from app.utils.usage import query_usage

from app.database import SessionLocal
from app.models import User, RateLimit, Session as SessionModel, Message
from app.utils.ollama import (
    list_installed_models,
    remove_model,
    list_remote_base_models,
    list_model_variants,
    install_model,
)


router = APIRouter()
templates = Jinja2Templates(directory="templates")
ENV_PATH = os.path.join(os.getcwd(), ".env")
load_dotenv(ENV_PATH)
LOG_PATH = os.getenv("LOG_PATH", os.path.join(os.getcwd(), "app.log"))
security = HTTPBasic()

# Глобальный процесс API
# Active API process
api_process: Optional[subprocess.Popen] = None
# Основной event loop приложения
event_loop: Optional[asyncio.AbstractEventLoop] = None
# Подключённые WebSocket-клиенты администратора
ws_clients: Set[WebSocket] = set()


async def broadcast_progress(message: str) -> None:
    """Send progress line to all connected admin WebSocket clients."""
    for ws in list(ws_clients):
        try:
            await ws.send_json({"type": "progress", "data": message})
        except Exception:
            ws_clients.discard(ws)


def get_current_admin(creds: HTTPBasicCredentials = Depends(security)):
    db: Session = SessionLocal()
    user = db.query(User).filter(User.username == creds.username).first()
    db.close()
    if not user or not secrets.compare_digest(creds.password, user.password_hash):
        raise HTTPException(
            status_code=status.HTTP_401_UNAUTHORIZED, detail="Неверные креденшлы"
        )
    if not user.is_admin:
        raise HTTPException(
            status_code=status.HTTP_403_FORBIDDEN, detail="Только администратор"
        )
    return user.username


@router.on_event("startup")
def start_api_server():
    """Запуск API-процесса при старте админ-приложения."""
    global api_process, event_loop
    event_loop = asyncio.get_event_loop()
    # Создаём файл логов, если его ещё нет
    try:
        open(LOG_PATH, "a").close()
    except Exception:
        pass
    # Если API уже запущен, не запускаем второй процесс
    if api_process is not None:
        return
    load_dotenv(ENV_PATH)
    port = os.getenv("PORT", "8000")
    cmd = [
        sys.executable,
        "-m",
        "uvicorn",
        "app.api_app:app",
        "--host",
        "0.0.0.0",
        "--port",
        port,
    ]
    api_process = subprocess.Popen(cmd)


@router.get("/admin", response_class=HTMLResponse)
def dashboard(request: Request, admin: str = Depends(get_current_admin)):
    cfg = dotenv_values(ENV_PATH)
    port = cfg.get("PORT", os.getenv("PORT", "8000"))
    limit = cfg.get("DAILY_LIMIT", os.getenv("DAILY_LIMIT", "1000"))

    db: Session = SessionLocal()
    try:
        users = db.query(User).all()
        models = list_installed_models()
        sessions = db.query(SessionModel).order_by(SessionModel.created_at.desc()).all()
        msg_counts = {
            s.session_id: db.query(Message)
            .filter(
                Message.session_id == s.session_id,
                Message.username == s.username,
            )
            .count()
            for s in sessions
        }
    finally:
        db.close()

    return templates.TemplateResponse(
        "admin.html",
        {
            "request": request,
            "port": port,
            "limit": limit,
            "users": users,
            "models": models,
            "sessions": sessions,
            "msg_counts": msg_counts,
        },
    )


@router.post("/admin/config")
def update_config(
    port: str = Form(...),
    limit: str = Form(...),
    admin: str = Depends(get_current_admin),
):
    open(ENV_PATH, "a").close()
    set_key(ENV_PATH, "PORT", port)
    set_key(ENV_PATH, "DAILY_LIMIT", limit)
    return RedirectResponse("/admin", status_code=status.HTTP_303_SEE_OTHER)


@router.post("/admin/user")
def create_or_update_user(
    username_new: str = Form(...),
    password_new: str = Form(...),
    daily_limit: int = Form(...),
    admin: str = Depends(get_current_admin),
):
    db: Session = SessionLocal()
    try:
        u = db.query(User).filter(User.username == username_new).first()
        if u:
            u.password_hash = password_new
            u.daily_limit = daily_limit
        else:
            u = User(
                username=username_new,
                password_hash=password_new,
                is_admin=False,
                daily_limit=daily_limit,
            )
            db.add(u)
        db.commit()
    finally:
        db.close()
    return RedirectResponse("/admin", status_code=status.HTTP_303_SEE_OTHER)


@router.post("/admin/user/delete")
def delete_user(username_del: str = Form(...), admin: str = Depends(get_current_admin)):
    db: Session = SessionLocal()
    try:
        user = db.query(User).filter(User.username == username_del).first()
        if not user:
            raise HTTPException(status_code=404, detail="Пользователь не найден")
        if user.is_admin:
            raise HTTPException(status_code=403, detail="Нельзя удалять администратора")
        db.delete(user)
        db.commit()
    finally:
        db.close()
    return RedirectResponse("/admin", status_code=status.HTTP_303_SEE_OTHER)


@router.post("/admin/clear")
def clear_database(admin: str = Depends(get_current_admin)):
    """Очистить всю БД и удалить все установленные модели."""
    db: Session = SessionLocal()
    try:
        db.query(Message).delete()
        db.query(SessionModel).delete()
        db.query(RateLimit).delete()
        db.query(User).delete()
        db.commit()
    finally:
        db.close()

    for model in list_installed_models():
        try:
            remove_model(model)
        except Exception:
            pass
    return RedirectResponse("/admin", status_code=status.HTTP_303_SEE_OTHER)


@router.post("/admin/restart")
def restart_api_server(admin: str = Depends(get_current_admin)):
    """Перезапуск API-сервера на новом порту из .env."""
    global api_process

    # Убить процессы, слушающие старый порт
    old_cfg = dotenv_values(ENV_PATH)
    old_port = old_cfg.get("PORT", "8000")
    try:
        out = subprocess.check_output(
            f"netstat -ano | findstr :{old_port}", shell=True, text=True
        )
        for line in out.splitlines():
            pid = line.split()[-1]
            subprocess.run(
                f"taskkill /PID {pid} /F",
                shell=True,
                stdout=subprocess.DEVNULL,
                stderr=subprocess.DEVNULL,
            )
    except subprocess.CalledProcessError:
        pass

    # Завершаем текущий процесс API
    if api_process and api_process.poll() is None:
        api_process.kill()
        api_process.wait(timeout=5)
        api_process = None

    # Запуск API на новом порту
    new_cfg = dotenv_values(ENV_PATH)
    new_port = new_cfg.get("PORT", "8000")
    cmd = [
        sys.executable,
        "-m",
        "uvicorn",
        "app.api_app:app",
        "--host",
        "0.0.0.0",
        "--port",
        new_port,
    ]
    api_process = subprocess.Popen(cmd)
    return RedirectResponse("/admin", status_code=status.HTTP_303_SEE_OTHER)


# ----- JSON API Endpoints -----


@router.get("/admin/api/users")
def api_list_users(admin: str = Depends(get_current_admin)):
    """Return list of users."""
    db: Session = SessionLocal()
    try:
        users = db.query(User).all()
        payload = [
            {
                "username": u.username,
                "is_admin": u.is_admin,
                "daily_limit": u.daily_limit,
            }
            for u in users
        ]
        return JSONResponse(payload)
    finally:
        db.close()


@router.post("/admin/api/users")
def api_create_or_update_user(payload: dict, admin: str = Depends(get_current_admin)):
    """Create or update a user."""
    username = payload.get("username")
    password = payload.get("password")
    daily_limit = int(payload.get("daily_limit", 1000))
    if not username or not password:
        raise HTTPException(status_code=400, detail="username and password required")
    db: Session = SessionLocal()
    try:
        u = db.query(User).filter(User.username == username).first()
        if u:
            u.password_hash = password
            u.daily_limit = daily_limit
        else:
            u = User(
                username=username,
                password_hash=password,
                is_admin=False,
                daily_limit=daily_limit,
            )
            db.add(u)
        db.commit()
    finally:
        db.close()
    return JSONResponse({"message": f"User '{username}' created/updated."})


@router.delete("/admin/api/users/{username}")
def api_delete_user(username: str, admin: str = Depends(get_current_admin)):
    """Delete a non-admin user."""
    db: Session = SessionLocal()
    try:
        user = db.query(User).filter(User.username == username).first()
        if not user:
            raise HTTPException(status_code=404, detail="User not found")
        if user.is_admin:
            raise HTTPException(status_code=403, detail="Cannot delete admin user")
        db.delete(user)
        db.commit()
    finally:
        db.close()
    return JSONResponse({"message": f"User '{username}' deleted."})


@router.get("/admin/api/config")
def api_get_config(admin: str = Depends(get_current_admin)):
    """Return server configuration from .env."""
    cfg = dotenv_values(ENV_PATH)
    port = cfg.get("PORT", os.getenv("PORT", "8000"))
    limit = cfg.get("DAILY_LIMIT", os.getenv("DAILY_LIMIT", "1000"))
    return JSONResponse({"port": port, "daily_limit": limit})


@router.post("/admin/api/config")
def api_update_config(payload: dict, admin: str = Depends(get_current_admin)):
    """Update configuration values in .env."""
    port = str(payload.get("port", "8000"))
    limit = str(payload.get("daily_limit", "1000"))
    open(ENV_PATH, "a").close()
    set_key(ENV_PATH, "PORT", port)
    set_key(ENV_PATH, "DAILY_LIMIT", limit)
    return JSONResponse({"message": "Configuration updated."})


@router.get("/admin/api/models")
def api_installed_models(admin: str = Depends(get_current_admin)):
    """List installed models."""
    try:
        models = list_installed_models()
        return JSONResponse(models)
    except Exception as e:
        raise HTTPException(status_code=500, detail=str(e))


@router.get("/admin/api/models/available")
def api_available_models(admin: str = Depends(get_current_admin)):
    """List base models available for installation."""
    try:
        models = list_remote_base_models()
        return JSONResponse(models)
    except Exception as e:
        raise HTTPException(status_code=500, detail=str(e))


@router.get("/admin/api/models/{name}/variants")
def api_model_variants(name: str, admin: str = Depends(get_current_admin)):
    """List variants for a specific model."""
    try:
        variants = list_model_variants(name)
        return JSONResponse(variants)
    except Exception as e:
        raise HTTPException(status_code=500, detail=str(e))


@router.post("/admin/api/models/{name}/install")
def api_install_model(name: str, admin: str = Depends(get_current_admin)):
    """Install a model from the registry."""
    def _progress(line: str) -> None:
        try:
            with open(LOG_PATH, "a", encoding="utf-8") as f:
                f.write(line + "\n")
        except Exception:
            pass
        if event_loop:
            event_loop.call_soon_threadsafe(asyncio.create_task, broadcast_progress(line))

    try:
        install_model(name, progress_callback=_progress)
        return JSONResponse({"message": f"Model '{name}' installed."})
    except Exception as e:
        raise HTTPException(status_code=500, detail=str(e))


@router.delete("/admin/api/models/{name}")
def api_remove_model(name: str, admin: str = Depends(get_current_admin)):
    """Remove an installed model."""
    try:
        remove_model(name)
        return JSONResponse({"message": f"Model '{name}' removed."})
    except Exception as e:
        raise HTTPException(status_code=500, detail=str(e))


@router.get("/admin/api/sessions")
def api_list_sessions(admin: str = Depends(get_current_admin)):
    """Return list of chat sessions with message counts."""
    db: Session = SessionLocal()
    try:
        sessions = db.query(SessionModel).order_by(SessionModel.created_at.desc()).all()
        payload = [collect_chat_summary(db, s) for s in sessions]
        return JSONResponse(payload)
    finally:
        db.close()


@router.get("/admin/api/sessions/{session_id}")
def api_get_session(session_id: str, admin: str = Depends(get_current_admin)):
    """Return full chat history for the given session."""
    db: Session = SessionLocal()
    try:
        session = db.query(SessionModel).filter(SessionModel.session_id == session_id).first()
        if not session:
            raise HTTPException(status_code=404, detail="Session not found")
        return JSONResponse(collect_chat_messages(db, session))
    finally:
        db.close()


@router.post("/admin/api/restart")
def api_restart_server(admin: str = Depends(get_current_admin)):
    """Restart the API server and return JSON response."""
    # Reuse the logic from the HTML version but return JSON
    restart_api_server(admin)
    return JSONResponse({"message": "API server restarted."})


@router.get("/admin/api/status")
def api_status(admin: str = Depends(get_current_admin)):
    """Return API port, running state and session count."""
    load_dotenv(ENV_PATH)
    port = os.getenv("PORT", "8000")
    process_state = (
        "running" if api_process and api_process.poll() is None else "stopped"
    )
    db: Session = SessionLocal()
    try:
        session_count = db.query(SessionModel).count()
    finally:
        db.close()
    return JSONResponse(
        {
            "port": port,
            "process": process_state,
            "sessions": session_count,
        }
    )


def _tail_log(path: str, lines: int) -> str:
    try:
        with open(path, "r", encoding="utf-8", errors="ignore") as f:
            data = f.readlines()
        return "".join(data[-lines:])
    except FileNotFoundError:
        raise HTTPException(status_code=404, detail="Log file not found")


@router.get("/admin/api/logs")
def api_logs(
    lines: int = 100, admin: str = Depends(get_current_admin)
):
    """Return last N lines from the log file."""
    load_dotenv(ENV_PATH)
    log_path = os.getenv("LOG_PATH", LOG_PATH)
    content = _tail_log(log_path, lines)
    return PlainTextResponse(content)


@router.get("/admin/api/usage")
def api_usage(admin: str = Depends(get_current_admin)):
    """Return usage counts for each user for today and total."""
    db: Session = SessionLocal()
    try:
        today = date.today()
        users = db.query(User).all()
        payload = [
            {
                "username": u.username,
                "day": query_usage(db, u.username, today),
                "total": query_usage(db, u.username, None),
            }
            for u in users
        ]
        return JSONResponse(payload)
    finally:
        db.close()


@router.websocket("/admin/ws")
async def admin_ws(websocket: WebSocket):
    """WebSocket connection providing live server metrics."""
    auth = websocket.headers.get("authorization")
    username = password = None
    if auth and auth.lower().startswith("basic "):
        try:
            decoded = base64.b64decode(auth.split()[1]).decode("utf-8")
            username, password = decoded.split(":", 1)
        except Exception:
            pass
    if not username:
        username = websocket.query_params.get("username")
        password = websocket.query_params.get("password")

    if not username or not password:
        await websocket.close(code=1008)
        return

    db: Session = SessionLocal()
    try:
        user = db.query(User).filter(User.username == username).first()
    finally:
        db.close()

    if (
        not user
        or not secrets.compare_digest(password, user.password_hash)
        or not user.is_admin
    ):
        await websocket.close(code=1008)
        return

    await websocket.accept()
    ws_clients.add(websocket)
    try:
        while True:
            cpu = psutil.cpu_percent()
            memory = psutil.virtual_memory().percent
            db: Session = SessionLocal()
            try:
                users = [u.username for u in db.query(User).all()]
                sessions = [s.session_id for s in db.query(SessionModel).all()]
            finally:
                db.close()
            try:
                models = list_installed_models()
            except Exception:
                models = []
            await websocket.send_json(
                {
                    "type": "metrics",
                    "cpu": cpu,
                    "memory": memory,
                    "users": users,
                    "sessions": sessions,
                    "models": models,
                }
            )
            snapshot = collect_overview()
            await websocket.send_json({"type": "overview", "snapshot": snapshot})
            await asyncio.sleep(5)
    except WebSocketDisconnect:
        pass
    finally:
        ws_clients.discard(websocket)


@router.on_event("shutdown")
def cleanup_on_shutdown():
    """Terminate API process and remove log file."""
    global api_process
    if api_process and api_process.poll() is None:
        try:
            api_process.terminate()
            api_process.wait(timeout=5)
        except Exception:
            pass
        api_process = None
    if os.path.exists(LOG_PATH):
        try:
            os.remove(LOG_PATH)
        except Exception:
            pass


<|MERGE_RESOLUTION|>--- conflicted
+++ resolved
@@ -21,11 +21,8 @@
 from sqlalchemy.orm import Session
 from datetime import date
 
-<<<<<<< HEAD
+
 from app.utils.db_snapshot import collect_overview, collect_chat_summary
-=======
-from app.utils.db_snapshot import collect_snapshot
->>>>>>> 122cc945
 from app.utils.usage import query_usage
 
 from app.database import SessionLocal
