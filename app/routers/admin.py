import os
import sys
import subprocess
import secrets
import base64
import asyncio
import psutil
from typing import Optional, Set

from fastapi import APIRouter, Request, Depends, Form, status, HTTPException, WebSocket, WebSocketDisconnect
from fastapi.responses import (
    RedirectResponse,
    HTMLResponse,
    JSONResponse,
    PlainTextResponse,
)
from fastapi.templating import Jinja2Templates
from fastapi.security import HTTPBasic, HTTPBasicCredentials
from dotenv import load_dotenv, dotenv_values, set_key
from sqlalchemy import func
from sqlalchemy.orm import Session

from app.database import SessionLocal
from app.models import User, RateLimit, Session as SessionModel, Message
from app.utils.ollama import (
    list_installed_models,
    remove_model,
    list_remote_base_models,
    list_model_variants,
    install_model,
)

router = APIRouter()
templates = Jinja2Templates(directory="templates")
ENV_PATH = os.path.join(os.getcwd(), ".env")
load_dotenv(ENV_PATH)
LOG_PATH = os.getenv("LOG_PATH", os.path.join(os.getcwd(), "app.log"))
security = HTTPBasic()

# Глобальный процесс API
# Active API process
api_process: Optional[subprocess.Popen] = None
# Основной event loop приложения
event_loop: Optional[asyncio.AbstractEventLoop] = None
# Подключённые WebSocket-клиенты администратора
ws_clients: Set[WebSocket] = set()


async def broadcast_progress(message: str) -> None:
    """Send progress line to all connected admin WebSocket clients."""
    for ws in list(ws_clients):
        try:
            await ws.send_json({"type": "progress", "data": message})
        except Exception:
            ws_clients.discard(ws)


def get_current_admin(creds: HTTPBasicCredentials = Depends(security)):
    db: Session = SessionLocal()
    user = db.query(User).filter(User.username == creds.username).first()
    db.close()
    if not user or not secrets.compare_digest(creds.password, user.password_hash):
        raise HTTPException(
            status_code=status.HTTP_401_UNAUTHORIZED, detail="Неверные креденшлы"
        )
    if not user.is_admin:
        raise HTTPException(
            status_code=status.HTTP_403_FORBIDDEN, detail="Только администратор"
        )
    return user.username


@router.on_event("startup")
def start_api_server():
    """Запуск API-процесса при старте админ-приложения."""
<<<<<<< HEAD
    global api_process, event_loop
    event_loop = asyncio.get_event_loop()
=======
    global api_process
>>>>>>> 0fd8bfd7
    # Создаём файл логов, если его ещё нет
    try:
        open(LOG_PATH, "a").close()
    except Exception:
        pass
    # Если API уже запущен, не запускаем второй процесс
    if api_process is not None:
        return
    load_dotenv(ENV_PATH)
    port = os.getenv("PORT", "8000")
    cmd = [
        sys.executable,
        "-m",
        "uvicorn",
        "app.api_app:app",
        "--host",
        "0.0.0.0",
        "--port",
        port,
    ]
    api_process = subprocess.Popen(cmd)


@router.get("/admin", response_class=HTMLResponse)
def dashboard(request: Request, admin: str = Depends(get_current_admin)):
    cfg = dotenv_values(ENV_PATH)
    port = cfg.get("PORT", os.getenv("PORT", "8000"))
    limit = cfg.get("DAILY_LIMIT", os.getenv("DAILY_LIMIT", "1000"))

    db: Session = SessionLocal()
    try:
        users = db.query(User).all()
        models = list_installed_models()
        sessions = db.query(SessionModel).order_by(SessionModel.created_at.desc()).all()
        msg_counts = {
            s.session_id: db.query(Message)
            .filter(
                Message.session_id == s.session_id,
                Message.username == s.username,
            )
            .count()
            for s in sessions
        }
    finally:
        db.close()

    return templates.TemplateResponse(
        "admin.html",
        {
            "request": request,
            "port": port,
            "limit": limit,
            "users": users,
            "models": models,
            "sessions": sessions,
            "msg_counts": msg_counts,
        },
    )


@router.post("/admin/config")
def update_config(
    port: str = Form(...),
    limit: str = Form(...),
    admin: str = Depends(get_current_admin),
):
    open(ENV_PATH, "a").close()
    set_key(ENV_PATH, "PORT", port)
    set_key(ENV_PATH, "DAILY_LIMIT", limit)
    return RedirectResponse("/admin", status_code=status.HTTP_303_SEE_OTHER)


@router.post("/admin/user")
def create_or_update_user(
    username_new: str = Form(...),
    password_new: str = Form(...),
    daily_limit: int = Form(...),
    admin: str = Depends(get_current_admin),
):
    db: Session = SessionLocal()
    try:
        u = db.query(User).filter(User.username == username_new).first()
        if u:
            u.password_hash = password_new
            u.daily_limit = daily_limit
        else:
            u = User(
                username=username_new,
                password_hash=password_new,
                is_admin=False,
                daily_limit=daily_limit,
            )
            db.add(u)
        db.commit()
    finally:
        db.close()
    return RedirectResponse("/admin", status_code=status.HTTP_303_SEE_OTHER)


@router.post("/admin/user/delete")
def delete_user(username_del: str = Form(...), admin: str = Depends(get_current_admin)):
    db: Session = SessionLocal()
    try:
        user = db.query(User).filter(User.username == username_del).first()
        if not user:
            raise HTTPException(status_code=404, detail="Пользователь не найден")
        if user.is_admin:
            raise HTTPException(status_code=403, detail="Нельзя удалять администратора")
        db.delete(user)
        db.commit()
    finally:
        db.close()
    return RedirectResponse("/admin", status_code=status.HTTP_303_SEE_OTHER)


@router.post("/admin/clear")
def clear_database(admin: str = Depends(get_current_admin)):
    """Очистить всю БД и удалить все установленные модели."""
    db: Session = SessionLocal()
    try:
        db.query(Message).delete()
        db.query(SessionModel).delete()
        db.query(RateLimit).delete()
        db.query(User).delete()
        db.commit()
    finally:
        db.close()

    for model in list_installed_models():
        try:
            remove_model(model)
        except Exception:
            pass
    return RedirectResponse("/admin", status_code=status.HTTP_303_SEE_OTHER)


@router.post("/admin/restart")
def restart_api_server(admin: str = Depends(get_current_admin)):
    """Перезапуск API-сервера на новом порту из .env."""
    global api_process

    # Убить процессы, слушающие старый порт
    old_cfg = dotenv_values(ENV_PATH)
    old_port = old_cfg.get("PORT", "8000")
    try:
        out = subprocess.check_output(
            f"netstat -ano | findstr :{old_port}", shell=True, text=True
        )
        for line in out.splitlines():
            pid = line.split()[-1]
            subprocess.run(
                f"taskkill /PID {pid} /F",
                shell=True,
                stdout=subprocess.DEVNULL,
                stderr=subprocess.DEVNULL,
            )
    except subprocess.CalledProcessError:
        pass

    # Завершаем текущий процесс API
    if api_process and api_process.poll() is None:
        api_process.kill()
        api_process.wait(timeout=5)
        api_process = None

    # Запуск API на новом порту
    new_cfg = dotenv_values(ENV_PATH)
    new_port = new_cfg.get("PORT", "8000")
    cmd = [
        sys.executable,
        "-m",
        "uvicorn",
        "app.api_app:app",
        "--host",
        "0.0.0.0",
        "--port",
        new_port,
    ]
    api_process = subprocess.Popen(cmd)
    return RedirectResponse("/admin", status_code=status.HTTP_303_SEE_OTHER)


# ----- JSON API Endpoints -----


@router.get("/admin/api/users")
def api_list_users(admin: str = Depends(get_current_admin)):
    """Return list of users."""
    db: Session = SessionLocal()
    try:
        users = db.query(User).all()
        payload = [
            {
                "username": u.username,
                "is_admin": u.is_admin,
                "daily_limit": u.daily_limit,
            }
            for u in users
        ]
        return JSONResponse(payload)
    finally:
        db.close()


@router.post("/admin/api/users")
def api_create_or_update_user(payload: dict, admin: str = Depends(get_current_admin)):
    """Create or update a user."""
    username = payload.get("username")
    password = payload.get("password")
    daily_limit = int(payload.get("daily_limit", 1000))
    if not username or not password:
        raise HTTPException(status_code=400, detail="username and password required")
    db: Session = SessionLocal()
    try:
        u = db.query(User).filter(User.username == username).first()
        if u:
            u.password_hash = password
            u.daily_limit = daily_limit
        else:
            u = User(
                username=username,
                password_hash=password,
                is_admin=False,
                daily_limit=daily_limit,
            )
            db.add(u)
        db.commit()
    finally:
        db.close()
    return JSONResponse({"message": f"User '{username}' created/updated."})


@router.delete("/admin/api/users/{username}")
def api_delete_user(username: str, admin: str = Depends(get_current_admin)):
    """Delete a non-admin user."""
    db: Session = SessionLocal()
    try:
        user = db.query(User).filter(User.username == username).first()
        if not user:
            raise HTTPException(status_code=404, detail="User not found")
        if user.is_admin:
            raise HTTPException(status_code=403, detail="Cannot delete admin user")
        db.delete(user)
        db.commit()
    finally:
        db.close()
    return JSONResponse({"message": f"User '{username}' deleted."})


@router.get("/admin/api/config")
def api_get_config(admin: str = Depends(get_current_admin)):
    """Return server configuration from .env."""
    cfg = dotenv_values(ENV_PATH)
    port = cfg.get("PORT", os.getenv("PORT", "8000"))
    limit = cfg.get("DAILY_LIMIT", os.getenv("DAILY_LIMIT", "1000"))
    return JSONResponse({"port": port, "daily_limit": limit})


@router.post("/admin/api/config")
def api_update_config(payload: dict, admin: str = Depends(get_current_admin)):
    """Update configuration values in .env."""
    port = str(payload.get("port", "8000"))
    limit = str(payload.get("daily_limit", "1000"))
    open(ENV_PATH, "a").close()
    set_key(ENV_PATH, "PORT", port)
    set_key(ENV_PATH, "DAILY_LIMIT", limit)
    return JSONResponse({"message": "Configuration updated."})


@router.get("/admin/api/models")
def api_installed_models(admin: str = Depends(get_current_admin)):
    """List installed models."""
    try:
        models = list_installed_models()
        return JSONResponse(models)
    except Exception as e:
        raise HTTPException(status_code=500, detail=str(e))


@router.get("/admin/api/models/available")
def api_available_models(admin: str = Depends(get_current_admin)):
    """List base models available for installation."""
    try:
        models = list_remote_base_models()
        return JSONResponse(models)
    except Exception as e:
        raise HTTPException(status_code=500, detail=str(e))


@router.get("/admin/api/models/{name}/variants")
def api_model_variants(name: str, admin: str = Depends(get_current_admin)):
    """List variants for a specific model."""
    try:
        variants = list_model_variants(name)
        return JSONResponse(variants)
    except Exception as e:
        raise HTTPException(status_code=500, detail=str(e))


@router.post("/admin/api/models/{name}/install")
def api_install_model(name: str, admin: str = Depends(get_current_admin)):
    """Install a model from the registry."""
<<<<<<< HEAD
    def _progress(line: str) -> None:
        try:
            with open(LOG_PATH, "a", encoding="utf-8") as f:
                f.write(line + "\n")
        except Exception:
            pass
        if event_loop:
            event_loop.call_soon_threadsafe(asyncio.create_task, broadcast_progress(line))

    try:
        install_model(name, progress_callback=_progress)
=======
    try:
        install_model(name)
>>>>>>> 0fd8bfd7
        return JSONResponse({"message": f"Model '{name}' installed."})
    except Exception as e:
        raise HTTPException(status_code=500, detail=str(e))


@router.delete("/admin/api/models/{name}")
def api_remove_model(name: str, admin: str = Depends(get_current_admin)):
    """Remove an installed model."""
    try:
        remove_model(name)
        return JSONResponse({"message": f"Model '{name}' removed."})
    except Exception as e:
        raise HTTPException(status_code=500, detail=str(e))


@router.get("/admin/api/sessions")
def api_list_sessions(admin: str = Depends(get_current_admin)):
    """Return list of chat sessions with message counts."""
    db: Session = SessionLocal()
    try:
        sessions = db.query(SessionModel).order_by(SessionModel.created_at.desc()).all()
        msg_counts = {
            s.session_id: db.query(Message)
            .filter(Message.session_id == s.session_id, Message.username == s.username)
            .count()
            for s in sessions
        }
        payload = [
            {
                "username": s.username,
                "session_id": s.session_id,
                "created_at": s.created_at.isoformat() if s.created_at else None,
                "message_count": msg_counts[s.session_id],
            }
            for s in sessions
        ]
        return JSONResponse(payload)
    finally:
        db.close()


@router.post("/admin/api/restart")
def api_restart_server(admin: str = Depends(get_current_admin)):
    """Restart the API server and return JSON response."""
    # Reuse the logic from the HTML version but return JSON
    restart_api_server(admin)
    return JSONResponse({"message": "API server restarted."})


@router.get("/admin/api/status")
def api_status(admin: str = Depends(get_current_admin)):
    """Return API port, running state and session count."""
    load_dotenv(ENV_PATH)
    port = os.getenv("PORT", "8000")
    process_state = (
        "running" if api_process and api_process.poll() is None else "stopped"
    )
    db: Session = SessionLocal()
    try:
        session_count = db.query(SessionModel).count()
    finally:
        db.close()
    return JSONResponse(
        {
            "port": port,
            "process": process_state,
            "sessions": session_count,
        }
    )


def _tail_log(path: str, lines: int) -> str:
    try:
        with open(path, "r", encoding="utf-8", errors="ignore") as f:
            data = f.readlines()
        return "".join(data[-lines:])
    except FileNotFoundError:
        raise HTTPException(status_code=404, detail="Log file not found")


@router.get("/admin/api/logs")
def api_logs(
    lines: int = 100, admin: str = Depends(get_current_admin)
):
    """Return last N lines from the log file."""
    load_dotenv(ENV_PATH)
    log_path = os.getenv("LOG_PATH", LOG_PATH)
    content = _tail_log(log_path, lines)
    return PlainTextResponse(content)


@router.get("/admin/api/usage")
def api_usage(admin: str = Depends(get_current_admin)):
    """Return aggregated usage counts from RateLimit."""
    db: Session = SessionLocal()
    try:
        rows = (
            db.query(RateLimit.username, func.sum(RateLimit.count).label("count"))
            .group_by(RateLimit.username)
            .all()
        )
        payload = [{"username": r.username, "count": r.count} for r in rows]
        return JSONResponse(payload)
    finally:
        db.close()


@router.websocket("/admin/ws")
async def admin_ws(websocket: WebSocket):
    """WebSocket connection providing live server metrics."""
    auth = websocket.headers.get("authorization")
    username = password = None
    if auth and auth.lower().startswith("basic "):
        try:
            decoded = base64.b64decode(auth.split()[1]).decode("utf-8")
            username, password = decoded.split(":", 1)
        except Exception:
            pass
    if not username:
        username = websocket.query_params.get("username")
        password = websocket.query_params.get("password")

    if not username or not password:
        await websocket.close(code=1008)
        return

    db: Session = SessionLocal()
    try:
        user = db.query(User).filter(User.username == username).first()
    finally:
        db.close()

    if (
        not user
        or not secrets.compare_digest(password, user.password_hash)
        or not user.is_admin
    ):
        await websocket.close(code=1008)
        return

    await websocket.accept()
    ws_clients.add(websocket)
    try:
        while True:
            cpu = psutil.cpu_percent()
            memory = psutil.virtual_memory().percent
            db: Session = SessionLocal()
            try:
                users = [u.username for u in db.query(User).all()]
                sessions = [s.session_id for s in db.query(SessionModel).all()]
            finally:
                db.close()
            try:
                models = list_installed_models()
            except Exception:
                models = []
            await websocket.send_json(
                {
                    "type": "metrics",
                    "cpu": cpu,
                    "memory": memory,
                    "users": users,
                    "sessions": sessions,
                    "models": models,
                }
            )
            await asyncio.sleep(5)
    except WebSocketDisconnect:
        pass
<<<<<<< HEAD
    finally:
        ws_clients.discard(websocket)
=======
>>>>>>> 0fd8bfd7


@router.on_event("shutdown")
def cleanup_on_shutdown():
    """Terminate API process and remove log file."""
    global api_process
    if api_process and api_process.poll() is None:
        try:
            api_process.terminate()
            api_process.wait(timeout=5)
        except Exception:
            pass
        api_process = None
    if os.path.exists(LOG_PATH):
        try:
            os.remove(LOG_PATH)
        except Exception:
            pass
<|MERGE_RESOLUTION|>--- conflicted
+++ resolved
@@ -73,12 +73,10 @@
 @router.on_event("startup")
 def start_api_server():
     """Запуск API-процесса при старте админ-приложения."""
-<<<<<<< HEAD
+
     global api_process, event_loop
     event_loop = asyncio.get_event_loop()
-=======
-    global api_process
->>>>>>> 0fd8bfd7
+
     # Создаём файл логов, если его ещё нет
     try:
         open(LOG_PATH, "a").close()
@@ -381,7 +379,7 @@
 @router.post("/admin/api/models/{name}/install")
 def api_install_model(name: str, admin: str = Depends(get_current_admin)):
     """Install a model from the registry."""
-<<<<<<< HEAD
+
     def _progress(line: str) -> None:
         try:
             with open(LOG_PATH, "a", encoding="utf-8") as f:
@@ -393,10 +391,7 @@
 
     try:
         install_model(name, progress_callback=_progress)
-=======
-    try:
-        install_model(name)
->>>>>>> 0fd8bfd7
+
         return JSONResponse({"message": f"Model '{name}' installed."})
     except Exception as e:
         raise HTTPException(status_code=500, detail=str(e))
@@ -566,11 +561,8 @@
             await asyncio.sleep(5)
     except WebSocketDisconnect:
         pass
-<<<<<<< HEAD
     finally:
         ws_clients.discard(websocket)
-=======
->>>>>>> 0fd8bfd7
 
 
 @router.on_event("shutdown")
@@ -589,3 +581,21 @@
             os.remove(LOG_PATH)
         except Exception:
             pass
+
+
+@router.on_event("shutdown")
+def cleanup_on_shutdown():
+    """Terminate API process and remove log file."""
+    global api_process
+    if api_process and api_process.poll() is None:
+        try:
+            api_process.terminate()
+            api_process.wait(timeout=5)
+        except Exception:
+            pass
+        api_process = None
+    if os.path.exists(LOG_PATH):
+        try:
+            os.remove(LOG_PATH)
+        except Exception:
+            pass
