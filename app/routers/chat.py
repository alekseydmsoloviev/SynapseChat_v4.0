--- conflicted
+++ resolved
@@ -4,11 +4,8 @@
 from sqlalchemy.orm import Session
 from app.database import SessionLocal
 from app.models import RateLimit, User, Session as SessionModel, Message
-<<<<<<< HEAD
 from app.utils.usage import get_global_limit, query_usage_all
-=======
-from app.utils.usage import get_global_limit
->>>>>>> 7249fdf4
+
 from app.routers.auth import get_current_username
 from app.utils.ollama import chat
 
@@ -42,13 +39,8 @@
         db.commit()
         db.refresh(rl)
 
-<<<<<<< HEAD
     user_limit = user.daily_limit if user.daily_limit is not None else 1000
     if rl.count >= user_limit:
-=======
-    limit = user.daily_limit or get_global_limit()
-    if rl.count >= limit:
->>>>>>> 7249fdf4
         raise HTTPException(
             status_code=status.HTTP_429_TOO_MANY_REQUESTS,
             detail="Daily request limit reached",
