# app/utils/ollama.py
"""
Wrapper for invoking Ollama CLI commands and scraping to manage and chat with models.
"""
import subprocess
import sys
import re
from typing import List, Optional

# Optional imports for remote model listing
try:
    import requests
    from bs4 import BeautifulSoup
except ImportError:
    requests = None
    BeautifulSoup = None

OLLAMA_CMD = "ollama"



def list_remote_models() -> List[str]:
    """Return models available from the Ollama registry including parameter variations.

    The function scrapes ``https://ollama.com/library`` to obtain the list of
    base model names. For each model, its dedicated page is fetched to search
    for all available variants (e.g. ``gemma3:1b``). If no variants are found,
    the base name is returned.
    """

    if not requests or not BeautifulSoup:
        raise RuntimeError(
            "Missing dependencies for remote model listing: requests, beautifulsoup4"
        )
    url = "https://ollama.com/library"
    resp = requests.get(url)
    if resp.status_code != 200:
        raise RuntimeError(
            f"Error fetching remote models page: status {resp.status_code}"
        )
    soup = BeautifulSoup(resp.text, "html.parser")

    base_models: List[str] = []
    for a in soup.find_all("a", href=True):
        href = a["href"]

        if href.startswith("/library/"):

            name = href.split("/")[-1]
            if name and name not in base_models:
                base_models.append(name)


    models: List[str] = []

    for name in base_models:
        variants = []
        try:
            detail = requests.get(f"https://ollama.com/library/{name}")
            if detail.status_code == 200:
                text = detail.text
                # Search for occurrences like "gemma3:1b" within the page
<<<<<<< HEAD
                pattern = rf"{re.escape(name)}:[A-Za-z0-9_.-]+"
                matches = set(re.findall(pattern, text, flags=re.IGNORECASE))
                variants.extend(sorted(m.strip() for m in matches))
=======

                # Variant names usually consist of alphanumerics, dashes or dots
                # like ``1b`` or ``12b-it-qat``. To avoid capturing surrounding
                # markup or whitespace we restrict the allowed characters.
                pattern = rf"{re.escape(name)}:([A-Za-z0-9_.-]+)"

                matches = set(re.findall(pattern, text, flags=re.IGNORECASE))
                variants.extend(sorted(f"{name}:{m}" for m in matches))
                if f"{name}:latest" not in variants:
                    variants.insert(0, f"{name}:latest")
>>>>>>> b3452cd3
        except Exception:
            pass


        if variants:
            if f"{name}:latest" not in variants:
                variants.insert(0, f"{name}:latest")
            models.extend(variants)
        else:
            models.append(f"{name}:latest")

    return models


def list_remote_base_models() -> List[str]:
    """Return list of base model names available in the Ollama registry."""
    if not requests or not BeautifulSoup:
        raise RuntimeError(
            "Missing dependencies for remote model listing: requests, beautifulsoup4"
        )

    url = "https://ollama.com/library"
    resp = requests.get(url)
    if resp.status_code != 200:
        raise RuntimeError(
            f"Error fetching remote models page: status {resp.status_code}"
        )

    soup = BeautifulSoup(resp.text, "html.parser")
    models: List[str] = []
    for a in soup.find_all("a", href=True):
        href = a["href"]
        if href.startswith("/library/"):
            name = href.split("/")[-1]
            if name and name not in models:
                models.append(name)
    return models


def list_model_variants(name: str) -> List[str]:
    """Return available variants for a given base model."""
    if not requests or not BeautifulSoup:
        raise RuntimeError(
            "Missing dependencies for remote model listing: requests, beautifulsoup4"
        )

    resp = requests.get(f"https://ollama.com/library/{name}")
    if resp.status_code != 200:
        raise RuntimeError(
            f"Error fetching model page for '{name}': status {resp.status_code}"
        )

    text = resp.text
<<<<<<< HEAD
    pattern = rf"{re.escape(name)}:[A-Za-z0-9_.-]+"
    matches = set(re.findall(pattern, text, flags=re.IGNORECASE))
    variants = sorted(m.strip() for m in matches)
    if f"{name}:latest" not in variants:
        variants.insert(0, f"{name}:latest")
    return variants if variants else [f"{name}:latest"]
=======

    pattern = rf"{re.escape(name)}:([A-Za-z0-9_.-]+)"

    matches = set(re.findall(pattern, text, flags=re.IGNORECASE))
    variants = sorted(f"{name}:{m}" for m in matches)
    if f"{name}:latest" not in variants:
        variants.insert(0, f"{name}:latest")
    return variants if variants else [name]
>>>>>>> b3452cd3


def list_installed_models() -> List[str]:
    """
    List models currently installed locally via Ollama CLI.
    Returns a list of model names.
    """
    result = subprocess.run(
        [OLLAMA_CMD, "list"],
        capture_output=True,
        text=True,
    )
    if result.returncode != 0:
        raise RuntimeError(f"Error listing installed models: {result.stderr.strip()}")

    models: List[str] = []
    for line in result.stdout.splitlines():
        parts = line.strip().split()
        if not parts or parts[0].lower() == "name":
            continue
        models.append(parts[0])
    return models


def install_model(name: str) -> None:
    """Install a model from the public registry and print progress."""
    proc = subprocess.Popen(
        [OLLAMA_CMD, "pull", name],
        stdout=subprocess.PIPE,
        stderr=subprocess.STDOUT,
        text=True,
        bufsize=1,
    )
    output_lines = []
    assert proc.stdout is not None
    for line in proc.stdout:
        line = line.rstrip()
        print(line)
        sys.stdout.flush()
        output_lines.append(line)
    proc.wait()
    if proc.returncode != 0:
        raise RuntimeError(
            f"Error installing model '{name}': {''.join(output_lines).strip()}"
        )


def remove_model(name: str) -> None:
    """
    Remove an installed model by its name.
    Tries `ollama rm` then `ollama remove`.
    Raises RuntimeError on failure.
    """
    # Try short alias
    result = subprocess.run(
        [OLLAMA_CMD, "rm", name],
        capture_output=True,
        text=True,
    )
    if result.returncode == 0:
        return
    # Fallback
    result = subprocess.run(
        [OLLAMA_CMD, "remove", name],
        capture_output=True,
        text=True,
    )
    if result.returncode != 0:
        raise RuntimeError(f"Error removing model '{name}': {result.stderr.strip()}")


def chat(
    session_id: str,
    model: str,
    prompt: str,
    temperature: Optional[float] = None,
    max_tokens: Optional[int] = None,
) -> str:

    # Формируем команду: ollama run <model> <prompt> [--temperature X] [--max-tokens Y]
    cmd = [OLLAMA_CMD, "run", model, prompt]
    if temperature is not None:
        cmd.extend(["--temperature", str(temperature)])
    if max_tokens is not None:
        cmd.extend(["--max-tokens", str(max_tokens)])

    # Запускаем процесс и получаем сырые байты
    result = subprocess.run(cmd, capture_output=True)
    if result.returncode != 0:
        # Декодируем stderr с учётом возможной кодировки
        try:
            err = result.stderr.decode("utf-8")
        except:
            err = result.stderr.decode("cp866", errors="ignore")
        raise RuntimeError(f"Error during chat with model '{model}': {err.strip()}")

    # Пытаемся декодировать stdout: сначала UTF-8, затем cp866, затем cp1251
    out_bytes = result.stdout
    for enc in ("utf-8", "cp866", "cp1251"):
        try:
            output = out_bytes.decode(enc)
            break
        except:
            continue
    else:
        output = out_bytes.decode("utf-8", errors="ignore")

    return output.strip()
<|MERGE_RESOLUTION|>--- conflicted
+++ resolved
@@ -60,22 +60,10 @@
             if detail.status_code == 200:
                 text = detail.text
                 # Search for occurrences like "gemma3:1b" within the page
-<<<<<<< HEAD
+
                 pattern = rf"{re.escape(name)}:[A-Za-z0-9_.-]+"
                 matches = set(re.findall(pattern, text, flags=re.IGNORECASE))
                 variants.extend(sorted(m.strip() for m in matches))
-=======
-
-                # Variant names usually consist of alphanumerics, dashes or dots
-                # like ``1b`` or ``12b-it-qat``. To avoid capturing surrounding
-                # markup or whitespace we restrict the allowed characters.
-                pattern = rf"{re.escape(name)}:([A-Za-z0-9_.-]+)"
-
-                matches = set(re.findall(pattern, text, flags=re.IGNORECASE))
-                variants.extend(sorted(f"{name}:{m}" for m in matches))
-                if f"{name}:latest" not in variants:
-                    variants.insert(0, f"{name}:latest")
->>>>>>> b3452cd3
         except Exception:
             pass
 
@@ -129,23 +117,14 @@
         )
 
     text = resp.text
-<<<<<<< HEAD
+
     pattern = rf"{re.escape(name)}:[A-Za-z0-9_.-]+"
     matches = set(re.findall(pattern, text, flags=re.IGNORECASE))
     variants = sorted(m.strip() for m in matches)
     if f"{name}:latest" not in variants:
         variants.insert(0, f"{name}:latest")
     return variants if variants else [f"{name}:latest"]
-=======
-
-    pattern = rf"{re.escape(name)}:([A-Za-z0-9_.-]+)"
-
-    matches = set(re.findall(pattern, text, flags=re.IGNORECASE))
-    variants = sorted(f"{name}:{m}" for m in matches)
-    if f"{name}:latest" not in variants:
-        variants.insert(0, f"{name}:latest")
-    return variants if variants else [name]
->>>>>>> b3452cd3
+
 
 
 def list_installed_models() -> List[str]:
