--- conflicted
+++ resolved
@@ -149,10 +149,6 @@
     return models
 
 
-<<<<<<< HEAD
-=======
-
->>>>>>> 6c7d2ce7
 def install_model(name: str, progress_callback: Optional[Callable[[str], None]] = None) -> None:
     """Install a model from the public registry and stream progress.
 
@@ -160,10 +156,6 @@
     is passed to it. Otherwise the lines are printed to stdout.
     Raises ``RuntimeError`` on failure.
     """
-<<<<<<< HEAD
-=======
-
->>>>>>> 6c7d2ce7
     proc = subprocess.Popen(
         [OLLAMA_CMD, "pull", name],
         stdout=subprocess.PIPE,
@@ -175,20 +167,12 @@
     assert proc.stdout is not None
     for line in proc.stdout:
         line = line.rstrip()
-<<<<<<< HEAD
-=======
-
->>>>>>> 6c7d2ce7
         output_lines.append(line)
         if progress_callback:
             progress_callback(line)
         else:
             print(line)
             sys.stdout.flush()
-<<<<<<< HEAD
-=======
-
->>>>>>> 6c7d2ce7
     proc.wait()
     if proc.returncode != 0:
         raise RuntimeError(
