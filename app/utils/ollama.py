--- conflicted
+++ resolved
@@ -60,14 +60,12 @@
             if detail.status_code == 200:
                 text = detail.text
                 # Search for occurrences like "gemma3:1b" within the page
-<<<<<<< HEAD
+
                 # Variant names usually consist of alphanumerics, dashes or dots
                 # like ``1b`` or ``12b-it-qat``. To avoid capturing surrounding
                 # markup or whitespace we restrict the allowed characters.
                 pattern = rf"{re.escape(name)}:([A-Za-z0-9_.-]+)"
-=======
-                pattern = rf"{name}:[^\s\"'<]+"
->>>>>>> 908e6f5d
+
                 matches = set(re.findall(pattern, text, flags=re.IGNORECASE))
                 variants.extend(sorted(f"{name}:{m}" for m in matches))
                 if f"{name}:latest" not in variants:
@@ -123,11 +121,9 @@
         )
 
     text = resp.text
-<<<<<<< HEAD
+
     pattern = rf"{re.escape(name)}:([A-Za-z0-9_.-]+)"
-=======
-    pattern = rf"{re.escape(name)}:[^\s\"'<]+"
->>>>>>> 908e6f5d
+
     matches = set(re.findall(pattern, text, flags=re.IGNORECASE))
     variants = sorted(f"{name}:{m}" for m in matches)
     if f"{name}:latest" not in variants:
