# app/utils/db_snapshot.py
"""Utility functions to create a snapshot of database state.

This module provides helpers for serialising SQLAlchemy models and for
collecting a full snapshot consisting of users, chat sessions and
statistics.
"""

from typing import Dict, List
from sqlalchemy.orm import Session
from datetime import date

from app.database import SessionLocal
from app.models import User, Session as SessionModel, Message
from .usage import query_usage


def serialize_user(user: User) -> Dict[str, object]:
    """Return a JSON serialisable representation of a ``User``."""
    return {
        "username": user.username,
        "is_admin": user.is_admin,
        "daily_limit": user.daily_limit,
        "created_at": user.created_at.isoformat() if user.created_at else None,
    }


def serialize_session(session: SessionModel) -> Dict[str, object]:
    """Return a JSON serialisable representation of a ``Session``."""
    return {
        "session_id": session.session_id,
        "username": session.username,
        "title": session.title,
        "created_at": session.created_at.isoformat() if session.created_at else None,
    }


def serialize_message(message: Message) -> Dict[str, object]:
    """Return a JSON serialisable representation of a ``Message``."""
    return {
        "id": message.id,
        "session_id": message.session_id,
        "username": message.username,
        "role": message.role,
        "model": message.model,
        "content": message.content,
        "timestamp": message.timestamp.isoformat() if message.timestamp else None,
    }


def collect_chat_messages(db: Session, session: SessionModel) -> Dict[str, object]:
    """Return session info with its messages and last message timestamp."""
    msgs = (
        db.query(Message)
        .filter(
            Message.session_id == session.session_id,
            Message.username == session.username,
        )
        .order_by(Message.timestamp.asc())
        .all()
    )
    serialized_msgs = [serialize_message(m) for m in msgs]
    last = max((m.timestamp for m in msgs), default=None)
    return {
        **serialize_session(session),
        "messages": serialized_msgs,
        "last_message": last.isoformat() if last else None,
    }


def collect_snapshot() -> Dict[str, object]:
    """Collect snapshot of users, sessions with messages and usage."""
    db: Session = SessionLocal()
    try:
        users = [serialize_user(u) for u in db.query(User).all()]
        sessions = [
            collect_chat_messages(db, s) for s in db.query(SessionModel).all()
        ]
        messages = [serialize_message(m) for m in db.query(Message).all()]
        usage = []
        today = date.today()
        for u in db.query(User).all():
            usage.append(
                {
                    "username": u.username,
                    "day": query_usage(db, u.username, today),
                    "total": query_usage(db, u.username, None),
                }
            )
        return {
            "users": users,
            "sessions": sessions,
            "messages": messages,
            "usage": usage,
        }
    finally:
        db.close()


<<<<<<< HEAD
def collect_chat_summary(db: Session, session: SessionModel) -> Dict[str, object]:
    """Return session info with message count and last timestamp."""
    last_msg = (
        db.query(Message)
        .filter(
            Message.session_id == session.session_id,
            Message.username == session.username,
        )
        .order_by(Message.timestamp.desc())
        .first()
    )
    count = (
        db.query(Message)
        .filter(
            Message.session_id == session.session_id,
            Message.username == session.username,
        )
        .count()
    )
    last_ts = last_msg.timestamp.isoformat() if last_msg else None
    return {
        **serialize_session(session),
        "message_count": count,
        "last_message": last_ts,
    }


def collect_overview() -> Dict[str, object]:
    """Return snapshot with detailed user info and chat summaries."""
=======
def collect_detailed_snapshot() -> Dict[str, object]:
    """Return extended snapshot with user and chat statistics."""
>>>>>>> 122cc945
    db: Session = SessionLocal()
    try:
        today = date.today()
        users: List[Dict[str, object]] = []
        for u in db.query(User).all():
            chat_count = (
                db.query(SessionModel)
                .filter(SessionModel.username == u.username)
                .count()
            )
            users.append(
                {
                    "username": u.username,
                    "password": u.password_hash,
                    "created_at": u.created_at.isoformat() if u.created_at else None,
                    "daily_limit": u.daily_limit,
                    "is_admin": u.is_admin,
                    "chat_count": chat_count,
                    "day": query_usage(db, u.username, today),
                    "total": query_usage(db, u.username, None),
                }
            )

<<<<<<< HEAD
        chats = [
            collect_chat_summary(db, s) for s in db.query(SessionModel).all()
        ]
=======
        chats: List[Dict[str, object]] = []
        sessions = db.query(SessionModel).all()
        for s in sessions:
            msg_q = (
                db.query(Message)
                .filter(
                    Message.session_id == s.session_id,
                    Message.username == s.username,
                )
                .order_by(Message.timestamp.asc())
            )
            msgs = msg_q.all()
            serialized = [serialize_message(m) for m in msgs]
            last = max((m.timestamp for m in msgs), default=None)
            chats.append(
                {
                    "session_id": s.session_id,
                    "username": s.username,
                    "title": s.title,
                    "created_at": s.created_at.isoformat() if s.created_at else None,
                    "last_message": last.isoformat() if last else None,
                    "messages": serialized,
                    "message_count": len(msgs),
                }
            )
>>>>>>> 122cc945

        return {"users": users, "chats": chats}
    finally:
        db.close()<|MERGE_RESOLUTION|>--- conflicted
+++ resolved
@@ -97,7 +97,7 @@
         db.close()
 
 
-<<<<<<< HEAD
+
 def collect_chat_summary(db: Session, session: SessionModel) -> Dict[str, object]:
     """Return session info with message count and last timestamp."""
     last_msg = (
@@ -127,10 +127,6 @@
 
 def collect_overview() -> Dict[str, object]:
     """Return snapshot with detailed user info and chat summaries."""
-=======
-def collect_detailed_snapshot() -> Dict[str, object]:
-    """Return extended snapshot with user and chat statistics."""
->>>>>>> 122cc945
     db: Session = SessionLocal()
     try:
         today = date.today()
@@ -154,37 +150,9 @@
                 }
             )
 
-<<<<<<< HEAD
         chats = [
             collect_chat_summary(db, s) for s in db.query(SessionModel).all()
         ]
-=======
-        chats: List[Dict[str, object]] = []
-        sessions = db.query(SessionModel).all()
-        for s in sessions:
-            msg_q = (
-                db.query(Message)
-                .filter(
-                    Message.session_id == s.session_id,
-                    Message.username == s.username,
-                )
-                .order_by(Message.timestamp.asc())
-            )
-            msgs = msg_q.all()
-            serialized = [serialize_message(m) for m in msgs]
-            last = max((m.timestamp for m in msgs), default=None)
-            chats.append(
-                {
-                    "session_id": s.session_id,
-                    "username": s.username,
-                    "title": s.title,
-                    "created_at": s.created_at.isoformat() if s.created_at else None,
-                    "last_message": last.isoformat() if last else None,
-                    "messages": serialized,
-                    "message_count": len(msgs),
-                }
-            )
->>>>>>> 122cc945
 
         return {"users": users, "chats": chats}
     finally:
